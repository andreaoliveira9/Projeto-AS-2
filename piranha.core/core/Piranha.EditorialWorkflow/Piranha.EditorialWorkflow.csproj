﻿<Project Sdk="Microsoft.NET.Sdk" ToolsVersion="15.0">

  <PropertyGroup>
    <NoWarn>$(NoWarn);1591</NoWarn>
    <Description>Editorial Workflow module for Piranha CMS</Description>
    <TargetFramework>net9.0</TargetFramework>
  </PropertyGroup>

  <ItemGroup>
    <AssemblyAttribute Include="System.Runtime.CompilerServices.InternalsVisibleToAttribute">
      <_Parameter1>Piranha.Tests</_Parameter1>
    </AssemblyAttribute>
  </ItemGroup>

  <PropertyGroup Condition="'$(GITHUB_ACTIONS)' == 'true'">
    <ContinuousIntegrationBuild>true</ContinuousIntegrationBuild>
  </PropertyGroup>

  <ItemGroup>
    <ProjectReference Include="../Piranha/Piranha.csproj" />
<<<<<<< HEAD
    <ProjectReference Include="../Piranha.AspNetCore/Piranha.AspNetCore.csproj" />
=======
    <ProjectReference Include="../Piranha.Audit/Piranha.Audit.csproj" />
>>>>>>> fcfd5aba
    <ProjectReference Include="../../identity/Piranha.AspNetCore.Identity/Piranha.AspNetCore.Identity.csproj" />
  </ItemGroup>

  <ItemGroup>
    <PackageReference Include="Microsoft.AspNetCore.Identity.EntityFrameworkCore" Version="9.0.0" />
    <PackageReference Include="Microsoft.AspNetCore.Mvc.Core" Version="2.2.5" />
    <PackageReference Include="Microsoft.AspNetCore.Authorization" Version="9.0.0" />
  </ItemGroup>

</Project><|MERGE_RESOLUTION|>--- conflicted
+++ resolved
@@ -18,11 +18,8 @@
 
   <ItemGroup>
     <ProjectReference Include="../Piranha/Piranha.csproj" />
-<<<<<<< HEAD
     <ProjectReference Include="../Piranha.AspNetCore/Piranha.AspNetCore.csproj" />
-=======
     <ProjectReference Include="../Piranha.Audit/Piranha.Audit.csproj" />
->>>>>>> fcfd5aba
     <ProjectReference Include="../../identity/Piranha.AspNetCore.Identity/Piranha.AspNetCore.Identity.csproj" />
   </ItemGroup>
 
