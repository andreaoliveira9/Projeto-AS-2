--- conflicted
+++ resolved
@@ -4,39 +4,45 @@
 using Microsoft.AspNetCore.Identity;
 using Microsoft.AspNetCore.Http;
 using Microsoft.Extensions.Logging;
-<<<<<<< HEAD
+using Piranha.AspNetCore.Identity.Data;
 using Microsoft.Extensions.Hosting;
 using Piranha.AspNetCore.Telemetry;
 using Piranha.EditorialWorkflow.Models;
 using Piranha.EditorialWorkflow.Services;
+using Piranha.Audit.Events;
 using Piranha.Telemetry;
-=======
-using Piranha.AspNetCore.Identity.Data;
-using Piranha.EditorialWorkflow.Models;
-using Piranha.EditorialWorkflow.Services;
-using Piranha.Audit.Events;
->>>>>>> fcfd5aba
 
 namespace Piranha.EditorialWorkflow.Controllers;
 
 [ApiController]
 [Route("api/workflow")]
-<<<<<<< HEAD
-=======
-//[Authorize]
->>>>>>> fcfd5aba
+[Authorize]
 public class EditorialWorkflowController : ControllerBase
 {
     private readonly IEditorialWorkflowService _workflowService;
     private readonly ILogger<EditorialWorkflowController> _logger;
-<<<<<<< HEAD
+    private readonly IApi _api;
+    private readonly IHttpContextAccessor _httpContextAccessor;
+    private readonly UserManager<User> _userManager;
+    private readonly IWorkflowMessagePublisher _messagePublisher;
     private readonly IHostEnvironment _environment;
 
-    public EditorialWorkflowController(IEditorialWorkflowService workflowService, ILogger<EditorialWorkflowController> logger, IHostEnvironment environment)
+    public EditorialWorkflowController(
+        IEditorialWorkflowService workflowService,
+        ILogger<EditorialWorkflowController> logger,
+        IHostEnvironment environment,
+        IApi api,
+        IHttpContextAccessor httpContextAccessor,
+        UserManager<User> userManager,
+        IWorkflowMessagePublisher messagePublisher)
     {
         _workflowService = workflowService;
         _logger = logger;
         _environment = environment;
+        _api = api;
+        _httpContextAccessor = httpContextAccessor;
+        _userManager = userManager;
+        _messagePublisher = messagePublisher;
     }
 
     /// <summary>
@@ -60,26 +66,6 @@
         return User.Identity.IsAuthenticated && 
                (User.HasClaim("Permission", "PiranhaAdmin") || 
                 User.HasClaim("Permission", "PiranhaWorkflows"));
-=======
-    private readonly IApi _api;
-    private readonly IHttpContextAccessor _httpContextAccessor;
-    private readonly UserManager<User> _userManager;
-    private readonly IWorkflowMessagePublisher _messagePublisher;
-
-    public EditorialWorkflowController(
-        IEditorialWorkflowService workflowService,
-        ILogger<EditorialWorkflowController> logger,
-        IApi api,
-        IHttpContextAccessor httpContextAccessor,
-        UserManager<User> userManager,
-        IWorkflowMessagePublisher messagePublisher)
-    {
-        _workflowService = workflowService;
-        _logger = logger;
-        _api = api;
-        _httpContextAccessor = httpContextAccessor;
-        _userManager = userManager;
-        _messagePublisher = messagePublisher;
     }
 
     #region Request Models
@@ -96,7 +82,6 @@
     {
         public Guid TransitionRuleId { get; set; }
         public string Comment { get; set; }
->>>>>>> fcfd5aba
     }
 
     public class WorkflowInstanceTransitionsResponse
@@ -114,7 +99,6 @@
     [HttpGet("definitions")]
     public async Task<ActionResult<IEnumerable<WorkflowDefinition>>> GetWorkflowDefinitions()
     {
-<<<<<<< HEAD
         // Check if user has workflow permissions (includes dev/test anonymous access)
         if (!HasWorkflowPermission())
         {
@@ -150,132 +134,19 @@
             activity?.RecordException(ex);
             return StatusCode(500, "An error occurred while retrieving workflow definitions");
         }
-=======
-        var definitions = await _workflowService.GetAllWorkflowDefinitionsAsync();
-        return Ok(definitions);
->>>>>>> fcfd5aba
     }
 
     [HttpGet("definitions/with-stats")]
     public async Task<ActionResult<IEnumerable<WorkflowDefinition>>> GetWorkflowDefinitionsWithStats()
     {
-<<<<<<< HEAD
         // Allow anonymous access in development/testing environments for load testing
         if (!AllowAnonymousForTesting() && !User.Identity.IsAuthenticated)
         {
             return Unauthorized();
         }
         
-        _logger.LogInformation("GetWorkflowDefinitionsWithStats: Starting to retrieve all workflow definitions with statistics");
-        try
-        {
-            var definitions = await _workflowService.GetAllWorkflowDefinitionsWithStatsAsync();
-            _logger.LogInformation("GetWorkflowDefinitionsWithStats: Retrieved {Count} workflow definitions with stats", definitions?.Count() ?? 0);
-            
-            if (definitions?.Any() == true)
-            {
-                foreach (var def in definitions)
-                {
-                    _logger.LogDebug("GetWorkflowDefinitionsWithStats: Found workflow - ID: {Id}, Name: {Name}, States: {StateCount}, Instances: {InstanceCount}", 
-                        def.Id, def.Name, def.States?.Count ?? 0, def.Instances?.Count ?? 0);
-                }
-            }
-            
-            return Ok(definitions);
-        }
-        catch (Exception ex)
-        {
-            _logger.LogError(ex, "GetWorkflowDefinitionsWithStats: Error retrieving workflow definitions with statistics");
-            return StatusCode(500, "An error occurred while retrieving workflow definitions with statistics");
-        }
-=======
         var definitions = await _workflowService.GetAllWorkflowDefinitionsWithStatsAsync();
         return Ok(definitions);
->>>>>>> fcfd5aba
-    }
-
-    [HttpGet("definitions/{id}")]
-    public async Task<ActionResult<WorkflowDefinition>> GetWorkflowDefinition(Guid id)
-    {
-<<<<<<< HEAD
-        // Allow anonymous access in development/testing environments for load testing
-        if (!AllowAnonymousForTesting() && !User.Identity.IsAuthenticated)
-        {
-            return Unauthorized();
-        }
-        
-        using var activity = PiranhaTelemetry.StartActivity(PiranhaTelemetry.ActivityNames.ApiOperation, "GetWorkflowDefinition");
-        activity?.EnrichWithHttpContext(HttpContext);
-        activity?.SetTag("workflow.definition.id", id.ToString());
-        activity?.SetTag("operation.name", AspNetCoreTracingExtensions.CreateOperationName("WorkflowAPI", "GetById", "WorkflowDefinition"));
-        
-        _logger.LogInformation("GetWorkflowDefinition: Retrieving workflow definition with ID: {Id}", id);
-        try
-        {
-            var definition = await _workflowService.GetWorkflowDefinitionByIdAsync(id);
-            if (definition == null)
-            {
-                _logger.LogWarning("GetWorkflowDefinition: Workflow definition not found with ID: {Id}", id);
-                return NotFound();
-            }
-=======
-        var definition = await _workflowService.GetWorkflowDefinitionByIdAsync(id);
-        if (definition == null)
-            return NotFound();
->>>>>>> fcfd5aba
-
-        return Ok(definition);
-    }
-
-    [HttpPost("definitions")]
-    public async Task<ActionResult<WorkflowDefinition>> CreateWorkflowDefinition(WorkflowDefinition definition)
-    {
-<<<<<<< HEAD
-        // Allow anonymous access in development/testing environments for load testing
-        if (!AllowAnonymousForTesting() && !User.Identity.IsAuthenticated)
-        {
-            return Unauthorized();
-        }
-        
-        _logger.LogInformation("CreateWorkflowDefinition: Starting creation of new workflow definition");
-        _logger.LogInformation("CreateWorkflowDefinition: Received definition - Name: {Name}, Description: {Description}, IsActive: {IsActive}, ID: {Id}", 
-            definition?.Name, definition?.Description, definition?.IsActive, definition?.Id);
-=======
-        var result = await _workflowService.CreateWorkflowDefinitionAsync(definition);
-        return CreatedAtAction(nameof(GetWorkflowDefinition), new { id = result.Id }, result);
-    }
->>>>>>> fcfd5aba
-
-    [HttpPut("definitions/{id}")]
-    public async Task<ActionResult<WorkflowDefinition>> UpdateWorkflowDefinition(Guid id, WorkflowDefinition definition)
-    {
-        if (id != definition.Id)
-            return BadRequest();
-
-        var result = await _workflowService.UpdateWorkflowDefinitionAsync(definition);
-        return Ok(result);
-    }
-
-    [HttpDelete("definitions/{id}")]
-    public async Task<ActionResult> DeleteWorkflowDefinition(Guid id)
-    {
-        var canDelete = await _workflowService.CanDeleteWorkflowDefinitionAsync(id);
-        if (!canDelete)
-            return BadRequest("Cannot delete workflow definition that has active instances");
-
-        await _workflowService.DeleteWorkflowDefinitionAsync(id);
-        return NoContent();
-    }
-
-    #endregion
-
-    #region Workflow Instances
-
-    [HttpGet("instances")]
-    public async Task<ActionResult<IEnumerable<WorkflowInstance>>> GetWorkflowInstances()
-    {
-        var instances = await _workflowService.GetWorkflowInstancesByUserAsync();
-        return Ok(instances);
     }
 
     [HttpDelete("content-extensions/{contentId}")]
@@ -374,112 +245,214 @@
         }
     }
 
-    /// <summary>
-    /// Gets all workflow instances regardless of user (admin access) with user information
-    /// </summary>
-    [HttpGet("workflow-instances")]
-    public async Task<ActionResult<IEnumerable<object>>> GetAllWorkflowInstances()
-    {
-        var instances = await _workflowService.GetAllWorkflowInstancesAsync();
-
-        // Get all unique user IDs from the instances
-        var userIds = instances
-            .Where(i => !string.IsNullOrEmpty(i.CreatedBy) && i.CreatedBy.ToLower() != "system")
-            .Select(i => i.CreatedBy)
-            .Distinct()
-            .ToList();
-
-        // Fetch user information for all user IDs
-        var userDict = new Dictionary<string, object>();
-
-        foreach (var userId in userIds)
-        {
-            try
-            {
-                // Try to get user by ID first
-                var user = await _userManager.FindByIdAsync(userId);
-                if (user != null)
+    [HttpGet("definitions/{id}")]
+    public async Task<ActionResult<WorkflowDefinition>> GetWorkflowDefinition(Guid id)
+    {
+        _logger.LogInformation("GetWorkflowDefinition: Retrieving workflow definition with ID: {Id}", id);
+        try
+        {
+            var definition = await _workflowService.GetWorkflowDefinitionByIdAsync(id);
+            if (definition == null)
+            {
+                _logger.LogWarning("GetWorkflowDefinition: Workflow definition not found with ID: {Id}", id);
+                return NotFound();
+            }
+
+            _logger.LogInformation("GetWorkflowDefinition: Found workflow definition - Name: {Name}, IsActive: {IsActive}", 
+                definition.Name, definition.IsActive);
+            return Ok(definition);
+        }
+        catch (Exception ex)
+        {
+            _logger.LogError(ex, "GetWorkflowDefinition: Error retrieving workflow definition with ID: {Id}", id);
+            return StatusCode(500, "An error occurred while retrieving workflow definition");
+        }
+    }
+
+    [HttpPost("definitions")]
+    public async Task<ActionResult<WorkflowDefinition>> CreateWorkflowDefinition(WorkflowDefinition definition)
+    {
+        _logger.LogInformation("CreateWorkflowDefinition: Starting creation of new workflow definition");
+        _logger.LogInformation("CreateWorkflowDefinition: Received definition - Name: {Name}, Description: {Description}, IsActive: {IsActive}, ID: {Id}", 
+            definition?.Name, definition?.Description, definition?.IsActive, definition?.Id);
+
+        try
+        {
+            if (definition == null)
+            {
+                _logger.LogWarning("CreateWorkflowDefinition: Received null workflow definition");
+                return BadRequest(new { message = "Workflow definition cannot be null" });
+            }
+
+            if (string.IsNullOrWhiteSpace(definition.Name))
+            {
+                _logger.LogWarning("CreateWorkflowDefinition: Name is empty");
+                return BadRequest(new { message = "Workflow definition name is required" });
+            }
+
+            _logger.LogDebug("CreateWorkflowDefinition: Before calling service - ID: {Id}, Version: {Version}, IsActive: {IsActive}", 
+                definition.Id, definition.Version, definition.IsActive);
+            
+            var result = await _workflowService.CreateWorkflowDefinitionAsync(definition);
+            
+            _logger.LogInformation("CreateWorkflowDefinition: Successfully created workflow definition. ID: {Id}, Name: {Name}", 
+                result.Id, result.Name);
+                
+            return CreatedAtAction(nameof(GetWorkflowDefinition), new { id = result.Id }, result);
+        }
+        catch (Exception ex)
+        {
+            _logger.LogError(ex, "CreateWorkflowDefinition: Error creating workflow definition. Name: {Name}", definition?.Name);
+            return StatusCode(500, "An error occurred while creating the workflow definition");
+        }
+    }
+
+    [HttpPut("definitions/{id}")]
+    public async Task<ActionResult<WorkflowDefinition>> UpdateWorkflowDefinition(Guid id, WorkflowDefinition definition)
+    {
+        if (id != definition.Id)
+            return BadRequest();
+
+        var result = await _workflowService.UpdateWorkflowDefinitionAsync(definition);
+        return Ok(result);
+    }
+
+    [HttpDelete("definitions/{id}")]
+    public async Task<ActionResult> DeleteWorkflowDefinition(Guid id)
+    {
+        var canDelete = await _workflowService.CanDeleteWorkflowDefinitionAsync(id);
+        if (!canDelete)
+            return BadRequest("Cannot delete workflow definition with active instances");
+
+        await _workflowService.DeleteWorkflowDefinitionAsync(id);
+        return NoContent();
+    }
+
+    #endregion
+
+    #region Workflow Instances
+
+    /// <summary>
+    /// Gets all workflow instances across all users
+    /// </summary>
+    [HttpGet("instances")]
+    public async Task<ActionResult<IEnumerable<WorkflowInstance>>> GetAllWorkflowInstances()
+    {
+        try
+        {
+            var instances = await _workflowService.GetAllWorkflowInstancesAsync();
+            
+            // Get unique user IDs from instances
+            var userIds = instances
+                .Where(i => !string.IsNullOrEmpty(i.CreatedBy))
+                .Select(i => i.CreatedBy)
+                .Distinct()
+                .ToList();
+
+            // Pre-load all user information
+            var userDict = new Dictionary<string, object>();
+            foreach (var userId in userIds)
+            {
+                try
                 {
+                    if (string.IsNullOrEmpty(userId) || userId.ToLower() == "system")
+                    {
+                        userDict[userId ?? "system"] = new
+                        {
+                            Id = userId ?? "system",
+                            UserName = "System",
+                            Email = "system",
+                            DisplayName = "System"
+                        };
+                        continue;
+                    }
+
+                    // Try to parse as Guid and fetch user
+                    if (Guid.TryParse(userId, out var userGuid))
+                    {
+                        var user = await _userManager.FindByIdAsync(userGuid.ToString());
+                        if (user != null)
+                        {
+                            userDict[userId] = new
+                            {
+                                Id = user.Id,
+                                UserName = user.UserName ?? user.Email,
+                                Email = user.Email,
+                                DisplayName = !string.IsNullOrEmpty(user.FirstName) || !string.IsNullOrEmpty(user.LastName)
+                                    ? $"{user.FirstName} {user.LastName}".Trim()
+                                    : user.UserName ?? user.Email
+                            };
+                            continue;
+                        }
+                    }
+
+                    // Create fallback entry if user not found
                     userDict[userId] = new
                     {
-                        Id = user.Id,
-                        UserName = user.UserName,
-                        Email = user.Email,
-                        DisplayName = !string.IsNullOrEmpty(user.UserName) ? user.UserName : user.Email
+                        Id = userId,
+                        UserName = userId,
+                        Email = userId,
+                        DisplayName = userId
                     };
                 }
-                else
+                catch (Exception ex)
                 {
-                    // Try to get user by username/email if not found by ID
-                    user = await _userManager.FindByNameAsync(userId) ?? await _userManager.FindByEmailAsync(userId);
-                    if (user != null)
+                    _logger.LogWarning(ex, "Failed to load user information for user ID: {UserId}", userId);
+                    // Create a fallback entry for failed lookups
+                    userDict[userId] = new
                     {
-                        userDict[userId] = new
-                        {
-                            Id = user.Id,
-                            UserName = user.UserName,
-                            Email = user.Email,
-                            DisplayName = !string.IsNullOrEmpty(user.UserName) ? user.UserName : user.Email
-                        };
+                        Id = userId,
+                        UserName = userId,
+                        Email = userId,
+                        DisplayName = userId
+                    };
+                }
+            }
+            
+            // Create the response with enhanced instance data
+            var enhancedInstances = instances.Select(instance => new
+            {
+                // All original instance properties
+                Id = instance.Id,
+                ContentId = instance.ContentId,
+                ContentType = instance.ContentType,
+                ContentTitle = instance.ContentTitle,
+                WorkflowDefinitionId = instance.WorkflowDefinitionId,
+                CurrentStateId = instance.CurrentStateId,
+                Status = instance.Status,
+                Metadata = instance.Metadata,
+                Created = instance.Created,
+                LastModified = instance.LastModified,
+                CreatedBy = instance.CreatedBy,
+
+                // Enhanced user information
+                CreatedByUser = userDict.ContainsKey(instance.CreatedBy ?? "")
+                    ? userDict[instance.CreatedBy]
+                    : new
+                    {
+                        Id = instance.CreatedBy ?? "system",
+                        UserName = instance.CreatedBy ?? "System",
+                        Email = instance.CreatedBy ?? "system",
+                        DisplayName = string.IsNullOrEmpty(instance.CreatedBy) || instance.CreatedBy.ToLower() == "system"
+                            ? "System"
+                            : instance.CreatedBy
                     }
-                    else
-                    {
-                        // User not found, create a fallback entry
-                        userDict[userId] = new
-                        {
-                            Id = userId,
-                            UserName = userId,
-                            Email = userId,
-                            DisplayName = userId
-                        };
-                    }
-                }
-            }
-            catch (Exception ex)
-            {
-                _logger.LogWarning(ex, "Failed to load user information for user ID: {UserId}", userId);
-                // Create a fallback entry for failed lookups
-                userDict[userId] = new
-                {
-                    Id = userId,
-                    UserName = userId,
-                    Email = userId,
-                    DisplayName = userId
-                };
-            }
-        }
-        
-        // Create the response with enhanced instance data
-        var enhancedInstances = instances.Select(instance => new
-        {
-            // All original instance properties
-            Id = instance.Id,
-            ContentId = instance.ContentId,
-            ContentType = instance.ContentType,
-            ContentTitle = instance.ContentTitle,
-            WorkflowDefinitionId = instance.WorkflowDefinitionId,
-            CurrentStateId = instance.CurrentStateId,
-            Status = instance.Status,
-            Metadata = instance.Metadata,
-            Created = instance.Created,
-            LastModified = instance.LastModified,
-            CreatedBy = instance.CreatedBy,
-
-            // Enhanced user information
-            CreatedByUser = userDict.ContainsKey(instance.CreatedBy ?? "")
-                ? userDict[instance.CreatedBy]
-                : new
-                {
-                    Id = instance.CreatedBy ?? "system",
-                    UserName = instance.CreatedBy ?? "System",
-                    Email = instance.CreatedBy ?? "system",
-                    DisplayName = string.IsNullOrEmpty(instance.CreatedBy) || instance.CreatedBy.ToLower() == "system"
-                        ? "System"
-                        : instance.CreatedBy
-                }
-        });
-
-        return Ok(enhancedInstances);
+            });
+
+            return Ok(enhancedInstances);
+        }
+        catch (Exception ex)
+        {
+            _logger.LogError(ex, "Error getting all workflow instances");
+            return StatusCode(500, "An error occurred while retrieving workflow instances");
+        }
+    }
+
+    [HttpGet("instances/user")]
+    public async Task<ActionResult<IEnumerable<WorkflowInstance>>> GetWorkflowInstancesByUser()
+    {
+        var instances = await _workflowService.GetWorkflowInstancesByUserAsync();
+        return Ok(instances);
     }
 
     [HttpGet("instances/{id}")]
@@ -543,19 +516,6 @@
     [HttpPost("workflow-instances/{workflowInstanceId}/transition")]
     public async Task<ActionResult<WorkflowInstance>> PerformWorkflowTransition(Guid workflowInstanceId, [FromBody] WorkflowTransitionRequest request)
     {
-<<<<<<< HEAD
-        // Allow anonymous access in development/testing environments for load testing
-        if (!AllowAnonymousForTesting() && !User.Identity.IsAuthenticated)
-        {
-            return Unauthorized();
-        }
-        
-        _logger.LogInformation("CreateWorkflowState: Starting creation of new workflow state");
-        _logger.LogInformation("CreateWorkflowState: Received state - StateId: {StateId}, Name: {Name}, WorkflowDefinitionId: {WorkflowDefinitionId}, IsInitial: {IsInitial}, IsPublished: {IsPublished}, IsFinal: {IsFinal}", 
-            state?.StateId, state?.Name, state?.WorkflowDefinitionId, state?.IsInitial, state?.IsPublished, state?.IsFinal);
-
-=======
->>>>>>> fcfd5aba
         try
         {
             if (workflowInstanceId == Guid.Empty)
@@ -733,17 +693,6 @@
               contentUnpublished = await UnpublishContentAsync(workflowInstance.ContentId, workflowInstance.ContentType);
             }
 
-<<<<<<< HEAD
-            _logger.LogDebug("CreateWorkflowState: Before calling service - State ID: {Id}, StateId: {StateId}, SortOrder: {SortOrder}, ColorCode: {ColorCode}", 
-                state.Id, state.StateId, state.SortOrder, state.ColorCode);
-            
-            var result = await _workflowService.CreateWorkflowStateWithValidationAsync(state);
-            
-            _logger.LogInformation("CreateWorkflowState: Successfully created workflow state. ID: {Id}, StateId: {StateId}, Name: {Name}", 
-                result.Id, result.StateId, result.Name);
-                
-            return CreatedAtAction(nameof(GetWorkflowState), new { id = result.Id }, result);
-=======
             // Send audit message to RabbitMQ on successful transition
             bool messagePublished = false;
             try
@@ -805,13 +754,6 @@
                     targetState.IsFinal
                 }
             });
->>>>>>> fcfd5aba
-        }
-        catch (InvalidOperationException ex)
-        {
-            _logger.LogError(ex, "CreateWorkflowState: Validation error creating workflow state. StateId: {StateId}, Name: {Name}", 
-                state?.StateId, state?.Name);
-            return BadRequest(new { message = ex.Message });
         }
         catch (Exception ex)
         {
@@ -979,19 +921,6 @@
     /// </summary>
     private async Task<bool> UnpublishPageAsync(Guid pageId)
     {
-<<<<<<< HEAD
-        // Allow anonymous access in development/testing environments for load testing
-        if (!AllowAnonymousForTesting() && !User.Identity.IsAuthenticated)
-        {
-            return Unauthorized();
-        }
-        
-        _logger.LogInformation("CreateTransitionRule: Starting creation of new transition rule");
-        _logger.LogInformation("CreateTransitionRule: Received rule - FromStateId: {FromStateId}, ToStateId: {ToStateId}, AllowedRoles: {AllowedRoles}, Description: {Description}", 
-            rule?.FromStateId, rule?.ToStateId, rule?.AllowedRoles, rule?.Description);
-
-=======
->>>>>>> fcfd5aba
         try
         {
             // Get the page
@@ -1066,6 +995,36 @@
     {
         var result = await _workflowService.CreateWorkflowInstanceAsync(instance);
         return CreatedAtAction(nameof(GetWorkflowInstance), new { id = result.Id }, result);
+    }
+
+    [HttpPost("instances/with-content")]
+    public async Task<ActionResult<WorkflowInstance>> CreateWorkflowInstanceWithContent([FromBody] CreateWorkflowInstanceWithContentRequest request)
+    {
+        try
+        {
+            if (request == null)
+                return BadRequest("Request body is required");
+
+            if (string.IsNullOrWhiteSpace(request.ContentId))
+                return BadRequest("ContentId is required");
+
+            if (request.WorkflowDefinitionId == Guid.Empty)
+                return BadRequest("WorkflowDefinitionId is required");
+
+            var result = await _workflowService.CreateWorkflowInstanceWithContentAsync(
+                request.ContentId,
+                request.WorkflowDefinitionId,
+                request.ContentType,
+                request.ContentTitle
+            );
+
+            return CreatedAtAction(nameof(GetWorkflowInstance), new { id = result.Id }, result);
+        }
+        catch (Exception ex)
+        {
+            _logger.LogError(ex, "Error creating workflow instance with content");
+            return StatusCode(500, "An error occurred while creating the workflow instance");
+        }
     }
 
     /// <summary>
@@ -1211,87 +1170,24 @@
     {
         try
         {
-            if (id == Guid.Empty)
-                return BadRequest("WorkflowInstance ID is required");
-
-            // Check if the workflow instance exists
-            var instance = await _workflowService.GetWorkflowInstanceByIdAsync(id);
-            if (instance == null)
-                return NotFound("Workflow instance not found");
-
-            // Delete the workflow instance
             await _workflowService.DeleteWorkflowInstanceAsync(id);
-
-            return Ok(new
-            {
-                success = true,
-                message = "Workflow instance deleted successfully",
-                workflowInstanceId = id
-            });
-        }
-        catch (Exception ex)
-        {
-            _logger.LogError(ex, "Error deleting workflow instance {WorkflowInstanceId}", id);
+            return NoContent();
+        }
+        catch (Exception ex)
+        {
+            _logger.LogError(ex, "Error deleting workflow instance {Id}", id);
             return StatusCode(500, "An error occurred while deleting the workflow instance");
         }
     }
 
-    [HttpPut("instances/{id}")]
-    public async Task<ActionResult<WorkflowInstance>> UpdateWorkflowInstance(Guid id, WorkflowInstance instance)
-    {
-        if (id != instance.Id)
-            return BadRequest();
-
-        var result = await _workflowService.UpdateWorkflowInstanceAsync(instance);
-        return Ok(result);
-    }
-
     [HttpPost("instances/{id}/transition")]
-    public async Task<ActionResult> TransitionWorkflow(Guid id, [FromBody] string targetState)
+    public async Task<ActionResult> TransitionWorkflow(Guid id, [FromQuery] string targetState)
     {
         var success = await _workflowService.TransitionWorkflowAsync(id, targetState);
         if (!success)
             return BadRequest("Invalid transition or insufficient permissions");
 
         return Ok();
-    }
-
-    [HttpGet("instances/state/{state}")]
-    public async Task<ActionResult<IEnumerable<WorkflowInstance>>> GetWorkflowInstancesByState(string state)
-    {
-        var instances = await _workflowService.GetWorkflowInstancesByStateAsync(state);
-        return Ok(instances);
-    }
-
-    [HttpPost("CreateWorkflowInstanceWithContent")]
-    public async Task<IActionResult> CreateWorkflowInstanceWithContent([FromBody] CreateWorkflowInstanceWithContentRequest request)
-    {
-        try
-        {
-            if (request == null || string.IsNullOrWhiteSpace(request.ContentId) || request.WorkflowDefinitionId == Guid.Empty)
-            {
-                return BadRequest("ContentId and WorkflowDefinitionId are required");
-            }
-
-            var workflowInstance = await _workflowService.CreateWorkflowInstanceWithContentAsync(
-                request.ContentId, 
-                request.WorkflowDefinitionId,
-                request.ContentType, 
-                request.ContentTitle);
-
-            return Ok(new { 
-                workflowInstanceId = workflowInstance.Id,
-                contentId = workflowInstance.ContentId,
-                workflowDefinitionId = workflowInstance.WorkflowDefinitionId,
-                currentStateId = workflowInstance.CurrentStateId,
-                status = workflowInstance.Status.ToString()
-            });
-        }
-        catch (Exception ex)
-        {
-            _logger.LogError(ex, "Error creating workflow instance with content");
-            return StatusCode(500, "An error occurred while creating the workflow instance");
-        }
     }
 
     /// <summary>
@@ -1373,35 +1269,15 @@
     [HttpGet("content-extensions/{contentId}/exists")]
     public async Task<ActionResult<bool>> CheckWorkflowContentExtensionExists(string contentId)
     {
-<<<<<<< HEAD
-        // Allow anonymous access in development/testing environments for load testing
-        if (!AllowAnonymousForTesting() && !User.Identity.IsAuthenticated)
-        {
-            return Unauthorized();
-        }
-        
-        var instances = await _workflowService.GetWorkflowInstancesByUserAsync();
-        return Ok(instances);
-=======
         if (string.IsNullOrWhiteSpace(contentId))
             return BadRequest("ContentId is required");
         var exists = await _workflowService.WorkflowContentExtensionExistsAsync(contentId);
         return Ok(exists);
->>>>>>> fcfd5aba
     }
 
     [HttpGet("content-extensions/{contentId}")]
     public async Task<ActionResult<WorkflowContentExtension>> GetWorkflowContentExtension(string contentId)
     {
-<<<<<<< HEAD
-        // Allow anonymous access in development/testing environments for load testing
-        if (!AllowAnonymousForTesting() && !User.Identity.IsAuthenticated)
-        {
-            return Unauthorized();
-        }
-        
-        var instance = await _workflowService.GetWorkflowInstanceByIdAsync(id);
-=======
         if (string.IsNullOrWhiteSpace(contentId))
             return BadRequest("ContentId is required");
 
@@ -1435,7 +1311,6 @@
             return BadRequest("WorkflowInstanceId is required");
 
         var instance = await _workflowService.GetWorkflowInstanceByIdAsync(workflowInstanceId);
->>>>>>> fcfd5aba
         if (instance == null)
             return NotFound();
 
@@ -1448,16 +1323,6 @@
     [HttpPut("workflow-instances/{workflowInstanceId}")]
     public async Task<ActionResult<WorkflowInstance>> UpdateWorkflowInstanceById(Guid workflowInstanceId, [FromBody] WorkflowInstance instance)
     {
-<<<<<<< HEAD
-        // Allow anonymous access in development/testing environments for load testing
-        if (!AllowAnonymousForTesting() && !User.Identity.IsAuthenticated)
-        {
-            return Unauthorized();
-        }
-        
-        var result = await _workflowService.CreateWorkflowInstanceAsync(instance);
-        return CreatedAtAction(nameof(GetWorkflowInstance), new { id = result.Id }, result);
-=======
         try
         {
             if (workflowInstanceId == Guid.Empty)
@@ -1479,7 +1344,6 @@
         {
             return StatusCode(500, "An error occurred while updating the workflow instance");
         }
->>>>>>> fcfd5aba
     }
 
     #endregion
@@ -1506,8 +1370,58 @@
     [HttpPost("states")]
     public async Task<ActionResult<WorkflowState>> CreateWorkflowState(WorkflowState state)
     {
-        var result = await _workflowService.CreateWorkflowStateAsync(state);
-        return CreatedAtAction(nameof(GetWorkflowState), new { id = result.Id }, result);
+        _logger.LogInformation("CreateWorkflowState: Starting creation of new workflow state");
+        _logger.LogInformation("CreateWorkflowState: Received state - StateId: {StateId}, Name: {Name}, WorkflowDefinitionId: {WorkflowDefinitionId}, IsInitial: {IsInitial}, IsPublished: {IsPublished}, IsFinal: {IsFinal}", 
+            state?.StateId, state?.Name, state?.WorkflowDefinitionId, state?.IsInitial, state?.IsPublished, state?.IsFinal);
+
+        try
+        {
+            if (state == null)
+            {
+                _logger.LogWarning("CreateWorkflowState: Received null workflow state");
+                return BadRequest(new { message = "Workflow state cannot be null" });
+            }
+
+            if (string.IsNullOrWhiteSpace(state.StateId))
+            {
+                _logger.LogWarning("CreateWorkflowState: StateId is empty");
+                return BadRequest(new { message = "State ID is required" });
+            }
+
+            if (string.IsNullOrWhiteSpace(state.Name))
+            {
+                _logger.LogWarning("CreateWorkflowState: Name is empty");
+                return BadRequest(new { message = "State name is required" });
+            }
+
+            if (state.WorkflowDefinitionId == Guid.Empty)
+            {
+                _logger.LogWarning("CreateWorkflowState: WorkflowDefinitionId is empty");
+                return BadRequest(new { message = "Workflow definition ID is required" });
+            }
+
+            _logger.LogDebug("CreateWorkflowState: Before calling service - State ID: {Id}, StateId: {StateId}, SortOrder: {SortOrder}, ColorCode: {ColorCode}", 
+                state.Id, state.StateId, state.SortOrder, state.ColorCode);
+            
+            var result = await _workflowService.CreateWorkflowStateAsync(state);
+            
+            _logger.LogInformation("CreateWorkflowState: Successfully created workflow state. ID: {Id}, StateId: {StateId}, Name: {Name}", 
+                result.Id, result.StateId, result.Name);
+                
+            return CreatedAtAction(nameof(GetWorkflowState), new { id = result.Id }, result);
+        }
+        catch (InvalidOperationException ex)
+        {
+            _logger.LogError(ex, "CreateWorkflowState: Validation error creating workflow state. StateId: {StateId}, Name: {Name}", 
+                state?.StateId, state?.Name);
+            return BadRequest(new { message = ex.Message });
+        }
+        catch (Exception ex)
+        {
+            _logger.LogError(ex, "CreateWorkflowState: Error creating workflow state. StateId: {StateId}, Name: {Name}", 
+                state?.StateId, state?.Name);
+            return StatusCode(500, "An error occurred while creating the workflow state");
+        }
     }
 
     [HttpPut("states/{id}")]
@@ -1523,21 +1437,9 @@
     [HttpDelete("states/{id}")]
     public async Task<ActionResult> DeleteWorkflowState(Guid id)
     {
-<<<<<<< HEAD
-        // Allow anonymous access in development/testing environments for load testing
-        if (!AllowAnonymousForTesting() && !User.Identity.IsAuthenticated)
-        {
-            return Unauthorized();
-        }
-        
-        var success = await _workflowService.TransitionWorkflowAsync(id, targetState);
-        if (!success)
-            return BadRequest("Invalid transition or insufficient permissions");
-=======
         await _workflowService.DeleteWorkflowStateAsync(id);
         return NoContent();
     }
->>>>>>> fcfd5aba
 
     #endregion
 
@@ -1563,8 +1465,58 @@
     [HttpPost("rules")]
     public async Task<ActionResult<TransitionRule>> CreateTransitionRule(TransitionRule rule)
     {
-        var result = await _workflowService.CreateTransitionRuleAsync(rule);
-        return CreatedAtAction(nameof(GetTransitionRule), new { id = result.Id }, result);
+        _logger.LogInformation("CreateTransitionRule: Starting creation of new transition rule");
+        _logger.LogInformation("CreateTransitionRule: Received rule - FromStateId: {FromStateId}, ToStateId: {ToStateId}, AllowedRoles: {AllowedRoles}, Description: {Description}", 
+            rule?.FromStateId, rule?.ToStateId, rule?.AllowedRoles, rule?.Description);
+
+        try
+        {
+            if (rule == null)
+            {
+                _logger.LogWarning("CreateTransitionRule: Received null transition rule");
+                return BadRequest(new { message = "Transition rule cannot be null" });
+            }
+
+            if (rule.FromStateId == Guid.Empty)
+            {
+                _logger.LogWarning("CreateTransitionRule: FromStateId is empty");
+                return BadRequest(new { message = "Source state ID is required" });
+            }
+
+            if (rule.ToStateId == Guid.Empty)
+            {
+                _logger.LogWarning("CreateTransitionRule: ToStateId is empty");
+                return BadRequest(new { message = "Target state ID is required" });
+            }
+
+            if (rule.FromStateId == rule.ToStateId)
+            {
+                _logger.LogWarning("CreateTransitionRule: FromStateId and ToStateId are the same: {StateId}", rule.FromStateId);
+                return BadRequest(new { message = "Source and target states must be different" });
+            }
+
+            if (string.IsNullOrWhiteSpace(rule.AllowedRoles))
+            {
+                _logger.LogDebug("CreateTransitionRule: AllowedRoles is empty, setting to empty array");
+                rule.AllowedRoles = "[]";
+            }
+
+            _logger.LogDebug("CreateTransitionRule: Before calling service - Rule ID: {Id}, RequiresComment: {RequiresComment}, IsActive: {IsActive}, SortOrder: {SortOrder}", 
+                rule.Id, rule.RequiresComment, rule.IsActive, rule.SortOrder);
+            
+            var result = await _workflowService.CreateTransitionRuleAsync(rule);
+            
+            _logger.LogInformation("CreateTransitionRule: Successfully created transition rule. ID: {Id}, FromStateId: {FromStateId}, ToStateId: {ToStateId}", 
+                result.Id, result.FromStateId, result.ToStateId);
+                
+            return CreatedAtAction(nameof(GetTransitionRule), new { id = result.Id }, result);
+        }
+        catch (Exception ex)
+        {
+            _logger.LogError(ex, "CreateTransitionRule: Error creating transition rule. FromStateId: {FromStateId}, ToStateId: {ToStateId}", 
+                rule?.FromStateId, rule?.ToStateId);
+            return StatusCode(500, "An error occurred while creating the transition rule");
+        }
     }
 
     [HttpPut("rules/{id}")]
@@ -1592,11 +1544,8 @@
     [AllowAnonymous]
     public async Task<ActionResult> DebugDatabase()
     {
-        var canConnect = await _workflowService.TestDatabaseConnectionAsync();
-        return Ok(new { 
-            DatabaseConnected = canConnect,
-            Message = canConnect ? "Database connection successful" : "Database connection failed"
-        });
+        var isConnected = await _workflowService.TestDatabaseConnectionAsync();
+        return Ok(new { connected = isConnected });
     }
 
     [HttpGet("debug/roles")]
