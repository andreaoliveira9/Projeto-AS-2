--- conflicted
+++ resolved
@@ -213,8 +213,8 @@
                 contentId = contentId,
                 deletedWorkflowInstanceId = deletedInstanceId,
                 deletedWorkflowContentExtensionId = deletedExtensionId,
-                summary = deletedInstanceId.HasValue
-                    ? "Deleted both WorkflowInstance and WorkflowContentExtension"
+                summary = deletedInstanceId.HasValue 
+                    ? "Deleted both WorkflowInstance and WorkflowContentExtension" 
                     : "Deleted WorkflowContentExtension only (no active instance found)"
             });
         }
@@ -299,7 +299,7 @@
                 };
             }
         }
-
+        
         // Create the response with enhanced instance data
         var enhancedInstances = instances.Select(instance => new
         {
@@ -532,6 +532,7 @@
             _logger.LogInformation("Transition will be performed by user: {UserName} ({UserId})",
                 user.UserName ?? user.Email, user.Id);
 
+            
             // Add transition comment to metadata if provided
             if (!string.IsNullOrWhiteSpace(request.Comment))
             {
@@ -695,9 +696,9 @@
 
             // Set published date and save
             page.Published = DateTime.UtcNow;
-
+            
             await _api.Pages.SaveAsync(page);
-
+            
             _logger.LogInformation("Successfully published page {PageId}", pageId);
             return true;
         }
@@ -732,9 +733,9 @@
 
             // Set published date and save
             post.Published = DateTime.UtcNow;
-
+            
             await _api.Posts.SaveAsync(post);
-
+            
             _logger.LogInformation("Successfully published post {PostId}", postId);
             return true;
         }
@@ -769,10 +770,10 @@
             {
                 case "page":
                     return await UnpublishPageAsync(contentGuid);
-                
+
                 case "post":
                     return await UnpublishPostAsync(contentGuid);
-                
+
                 default:
                     _logger.LogWarning("Content unpublishing not supported for content type: {ContentType}", contentType);
                     return false;
@@ -809,9 +810,9 @@
 
             // Set published date to null and save
             page.Published = null;
-            
+
             await _api.Pages.SaveAsync(page);
-            
+
             _logger.LogInformation("Successfully unpublished page {PageId}", pageId);
             return true;
         }
@@ -846,9 +847,9 @@
 
             // Set published date to null and save
             post.Published = null;
-            
+
             await _api.Posts.SaveAsync(post);
-            
+
             _logger.LogInformation("Successfully unpublished post {PostId}", postId);
             return true;
         }
@@ -890,14 +891,14 @@
             // Get all states for this workflow definition
             var workflowStates = await _workflowService.GetWorkflowStatesByDefinitionAsync(workflowInstance.WorkflowDefinitionId);
             var initialState = workflowStates.FirstOrDefault(s => s.IsInitial);
-
+            
             if (initialState == null)
                 return BadRequest("No initial state found for this workflow");
 
             // Get the current state to check if content needs to be unpublished
             var currentState = await _workflowService.GetWorkflowStateByIdAsync(workflowInstance.CurrentStateId);
             bool contentUnpublished = false;
-            
+
             // If current state is published or final, and we're going back to initial state, unpublish the content
             if (currentState != null && (currentState.IsPublished || currentState.IsFinal))
             {
@@ -907,7 +908,7 @@
             // Reset the workflow instance to the initial state
             workflowInstance.CurrentStateId = initialState.Id;
             workflowInstance.LastModified = DateTime.UtcNow;
-
+            
             // Add rejection metadata
             var rejectionLog = new
             {
@@ -921,20 +922,15 @@
 
             // Update metadata with rejection log
             var metadata = string.IsNullOrWhiteSpace(workflowInstance.Metadata) ? "{}" : workflowInstance.Metadata;
-            workflowInstance.Metadata = metadata.TrimEnd('}') +
-                (metadata == "{}" ? "" : ",") +
+            workflowInstance.Metadata = metadata.TrimEnd('}') + 
+                (metadata == "{}" ? "" : ",") + 
                 $"\"lastRejection\":{System.Text.Json.JsonSerializer.Serialize(rejectionLog)}}}";
 
             // Update the workflow instance
             var updatedInstance = await _workflowService.UpdateWorkflowInstanceAsync(workflowInstance);
 
-<<<<<<< HEAD
-            _logger.LogInformation("Workflow instance {InstanceId} rejected and reset to initial state {StateId}",
-                instanceId, initialState.Id);
-=======
-            _logger.LogInformation("Workflow instance {InstanceId} rejected and reset to initial state {StateId}. Content unpublished: {ContentUnpublished}", 
+            _logger.LogInformation("Workflow instance {InstanceId} rejected and reset to initial state {StateId}. Content unpublished: {ContentUnpublished}",
                 instanceId, initialState.Id, contentUnpublished);
->>>>>>> c4efe713
 
             return Ok(new
             {
@@ -1025,12 +1021,12 @@
             }
 
             var workflowInstance = await _workflowService.CreateWorkflowInstanceWithContentAsync(
-                request.ContentId,
+                request.ContentId, 
                 request.WorkflowDefinitionId,
-                request.ContentType,
+                request.ContentType, 
                 request.ContentTitle);
 
-            return Ok(new {
+            return Ok(new { 
                 workflowInstanceId = workflowInstance.Id,
                 contentId = workflowInstance.ContentId,
                 workflowDefinitionId = workflowInstance.WorkflowDefinitionId,
@@ -1071,7 +1067,7 @@
             if (existingContentExtension != null)
             {
                 _logger.LogInformation("Found existing WorkflowContentExtension for page {PageId}, deleting it", pageId);
-
+                
                 // If there's an active workflow instance, delete it first
                 if (existingContentExtension.CurrentWorkflowInstanceId.HasValue)
                 {
@@ -1082,7 +1078,7 @@
                         await _workflowService.DeleteWorkflowInstanceAsync(existingInstance.Id);
                     }
                 }
-
+                
                 // Delete the WorkflowContentExtension
                 await _workflowService.DeleteWorkflowContentExtensionAsync(contentId);
             }
@@ -1139,7 +1135,7 @@
         var extension = await _workflowService.GetWorkflowContentExtensionAsync(contentId);
         if (extension == null)
             return NotFound();
-
+        
         return Ok(extension);
     }
 
@@ -1300,7 +1296,7 @@
     public async Task<ActionResult> DebugDatabase()
     {
         var canConnect = await _workflowService.TestDatabaseConnectionAsync();
-        return Ok(new {
+        return Ok(new { 
             DatabaseConnected = canConnect,
             Message = canConnect ? "Database connection successful" : "Database connection failed"
         });
@@ -1311,7 +1307,7 @@
     public async Task<ActionResult> GetSystemRoles()
     {
         var roles = await _workflowService.GetSystemRolesAsync();
-        return Ok(roles.Select(r => new {
+        return Ok(roles.Select(r => new { 
             Id = r.Id,
             Name = r.Name,
             NormalizedName = r.NormalizedName
